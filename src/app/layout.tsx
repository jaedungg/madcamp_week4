'use client';

import type { Metadata } from "next";
import { Geist, Geist_Mono } from "next/font/google";
import "./globals.css";
import { SessionProvider } from "next-auth/react";

const geistSans = Geist({
  variable: "--font-geist-sans",
  subsets: ["latin"],
});

const geistMono = Geist_Mono({
  variable: "--font-geist-mono",
  subsets: ["latin"],
});

<<<<<<< HEAD
export const metadata: Metadata = {
  title: "프롬(From) - AI 글쓰기 도우미",
  description: "마음을 전하는 AI 글쓰기 도우미 프롬. 편지, 이메일, 메시지를 감정과 목적에 맞게 자연스럽게 작성하세요.",
  keywords: ["AI 글쓰기", "글쓰기 도우미", "이메일 작성", "편지 쓰기", "AI 텍스트 생성", "프롬"],
};
=======
// export const metadata: Metadata = {
//   title: "AI Writer - Intelligent Writing Assistant",
//   description: "Express emotions through intelligent writing. Create perfect letters, emails, and messages with AI assistance that understands context and emotion.",
//   keywords: ["AI writing", "writing assistant", "email writing", "letter writing", "AI text generation"],
// };
>>>>>>> a3586424

export default function RootLayout({
  children,
}: Readonly<{
  children: React.ReactNode;
}>) {
  return (
    <html lang="en">
      <SessionProvider>
        <body
          className={`${geistSans.variable} ${geistMono.variable} antialiased`}
        >
          {children}
        </body>
      </SessionProvider>
    </html>
  );
}<|MERGE_RESOLUTION|>--- conflicted
+++ resolved
@@ -15,19 +15,11 @@
   subsets: ["latin"],
 });
 
-<<<<<<< HEAD
-export const metadata: Metadata = {
-  title: "프롬(From) - AI 글쓰기 도우미",
-  description: "마음을 전하는 AI 글쓰기 도우미 프롬. 편지, 이메일, 메시지를 감정과 목적에 맞게 자연스럽게 작성하세요.",
-  keywords: ["AI 글쓰기", "글쓰기 도우미", "이메일 작성", "편지 쓰기", "AI 텍스트 생성", "프롬"],
-};
-=======
 // export const metadata: Metadata = {
 //   title: "AI Writer - Intelligent Writing Assistant",
 //   description: "Express emotions through intelligent writing. Create perfect letters, emails, and messages with AI assistance that understands context and emotion.",
 //   keywords: ["AI writing", "writing assistant", "email writing", "letter writing", "AI text generation"],
 // };
->>>>>>> a3586424
 
 export default function RootLayout({
   children,
