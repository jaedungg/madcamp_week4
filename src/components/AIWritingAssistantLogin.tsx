'use client';

import React, { useState, useRef, useEffect, memo, ReactNode, ChangeEvent, FormEvent, forwardRef } from 'react';
import { motion, useAnimation, useInView, useMotionTemplate, useMotionValue } from 'framer-motion';
import { Eye, EyeOff, Mail, Lock, Chrome, Github, Sparkles, PenTool, MessageSquare, Zap } from 'lucide-react';
import { signIn } from 'next-auth/react';
import { cn } from '@/lib/utils';
import Link from 'next/link';

// ==================== Input Component ====================

const Input = memo(
  forwardRef<HTMLInputElement, React.InputHTMLAttributes<HTMLInputElement>>(
    function Input({ className, type, ...props }, ref) {
      const radius = 100;
      const [visible, setVisible] = useState(false);

      const mouseX = useMotionValue(0);
      const mouseY = useMotionValue(0);

      function handleMouseMove({
        currentTarget,
        clientX,
        clientY,
      }: React.MouseEvent<HTMLDivElement>) {
        const { left, top } = currentTarget.getBoundingClientRect();
        mouseX.set(clientX - left);
        mouseY.set(clientY - top);
      }

      return (
        <motion.div
          style={{
            background: useMotionTemplate`
              radial-gradient(
                ${visible ? radius + 'px' : '0px'} circle at ${mouseX}px ${mouseY}px,
                #3b82f6,
                transparent 80%
              )
            `,
          }}
          onMouseMove={handleMouseMove}
          onMouseEnter={() => setVisible(true)}
          onMouseLeave={() => setVisible(false)}
          className='group/input rounded-lg p-[2px] transition duration-300'
        >
          <input
            type={type}
            className={cn(
              `shadow-input dark:placeholder-text-neutral-600 flex h-12 w-full rounded-md border-none bg-gray-50 px-3 py-2 text-sm text-black transition duration-400 group-hover/input:shadow-none file:border-0 file:bg-transparent file:text-sm file:font-medium placeholder:text-neutral-400 focus-visible:ring-[2px] focus-visible:ring-neutral-400 focus-visible:outline-none disabled:cursor-not-allowed disabled:opacity-50 dark:bg-zinc-800 dark:text-white dark:shadow-[0px_0px_1px_1px_#404040] dark:focus-visible:ring-neutral-600`,
              className
            )}
            ref={ref}
            {...props}
          />
        </motion.div>
      );
    }
  )
);

// ==================== BoxReveal Component ====================

type BoxRevealProps = {
  children: ReactNode;
  width?: string;
  boxColor?: string;
  duration?: number;
  overflow?: string;
  position?: string;
  className?: string;
};

const BoxReveal = memo(function BoxReveal({
  children,
  width = 'fit-content',
  boxColor,
  duration,
  overflow = 'hidden',
  position = 'relative',
  className,
}: BoxRevealProps) {
  const mainControls = useAnimation();
  const slideControls = useAnimation();
  const ref = useRef(null);
  const isInView = useInView(ref, { once: true });

  useEffect(() => {
    if (isInView) {
      slideControls.start('visible');
      mainControls.start('visible');
    } else {
      slideControls.start('hidden');
      mainControls.start('hidden');
    }
  }, [isInView, mainControls, slideControls]);

  return (
    <section
      ref={ref}
      style={{
        position: position as 'relative' | 'absolute' | 'fixed' | 'sticky' | 'static',
        width,
        overflow,
      }}
      className={className}
    >
      <motion.div
        variants={{
          hidden: { opacity: 0, y: 75 },
          visible: { opacity: 1, y: 0 },
        }}
        initial='hidden'
        animate={mainControls}
        transition={{ duration: duration ?? 0.5, delay: 0.25 }}
      >
        {children}
      </motion.div>
      <motion.div
        variants={{ hidden: { left: 0 }, visible: { left: '100%' } }}
        initial='hidden'
        animate={slideControls}
        transition={{ duration: duration ?? 0.5, ease: 'easeIn' }}
        style={{
          position: 'absolute',
          top: 4,
          bottom: 4,
          left: 0,
          right: 0,
          zIndex: 20,
          background: boxColor ?? '#5046e6',
          borderRadius: 4,
        }}
      />
    </section>
  );
});

// ==================== Label Component ====================

interface LabelProps extends React.LabelHTMLAttributes<HTMLLabelElement> {
  htmlFor?: string;
}

const Label = memo(function Label({ className, ...props }: LabelProps) {
  return (
    <label
      className={cn(
        'text-sm font-medium leading-none peer-disabled:cursor-not-allowed peer-disabled:opacity-70 text-foreground',
        className
      )}
      {...props}
    />
  );
});

// ==================== BottomGradient Component ====================

const BottomGradient = () => {
  return (
    <>
      <span className='group-hover/btn:opacity-100 block transition duration-500 opacity-0 absolute h-px w-full -bottom-px inset-x-0 bg-gradient-to-r from-transparent via-cyan-500 to-transparent' />
      <span className='group-hover/btn:opacity-100 blur-sm block transition duration-500 opacity-0 absolute h-px w-1/2 mx-auto -bottom-px inset-x-10 bg-gradient-to-r from-transparent via-indigo-500 to-transparent' />
    </>
  );
};

// ==================== OrbitingCircles Component ====================

type OrbitingCirclesProps = {
  className?: string;
  children: ReactNode;
  reverse?: boolean;
  duration?: number;
  delay?: number;
  radius?: number;
  path?: boolean;
};

const OrbitingCircles = memo(function OrbitingCircles({
  className,
  children,
  reverse = false,
  duration = 20,
  delay = 10,
  radius = 50,
  path = true,
}: OrbitingCirclesProps) {
  return (
    <>
      {path && (
        <svg
          xmlns='http://www.w3.org/2000/svg'
          version='1.1'
          className='pointer-events-none absolute inset-0 size-full'
        >
          <circle
            className='stroke-black/10 stroke-1 dark:stroke-white/10'
            cx='50%'
            cy='50%'
            r={radius}
            fill='none'
          />
        </svg>
      )}
      <section
        style={
          {
            '--duration': duration,
            '--radius': radius,
            '--delay': -delay,
          } as React.CSSProperties
        }
        className={cn(
          'absolute flex size-full transform-gpu animate-orbit items-center justify-center rounded-full border bg-black/10 [animation-delay:calc(var(--delay)*1000ms)] dark:bg-white/10',
          { '[animation-direction:reverse]': reverse },
          className
        )}
      >
        {children}
      </section>
    </>
  );
});

// ==================== Main Login Component ====================

interface LoginFormData {
  email: string;
  password: string;
}

interface ValidationErrors {
  email?: string;
  password?: string;
}

const AIWritingAssistantLogin = memo(function AIWritingAssistantLogin() {
  const [formData, setFormData] = useState<LoginFormData>({
    email: '',
    password: '',
  });
  const [showPassword, setShowPassword] = useState(false);
  const [rememberMe, setRememberMe] = useState(false);
  const [isLoading, setIsLoading] = useState(false);
  const [errors, setErrors] = useState<ValidationErrors>({});

  const validateForm = (): boolean => {
    const newErrors: ValidationErrors = {};

    if (!formData.email) {
      newErrors.email = 'Email is required';
    } else if (!/\S+@\S+\.\S+/.test(formData.email)) {
      newErrors.email = 'Please enter a valid email address';
    }

    if (!formData.password) {
      newErrors.password = 'Password is required';
    } else if (formData.password.length < 6) {
      newErrors.password = 'Password must be at least 6 characters';
    }

    setErrors(newErrors);
    return Object.keys(newErrors).length === 0;
  };

  const handleInputChange = (field: keyof LoginFormData) => (
    event: ChangeEvent<HTMLInputElement>
  ) => {
    setFormData(prev => ({
      ...prev,
      [field]: event.target.value,
    }));

    if (errors[field]) {
      setErrors(prev => ({
        ...prev,
        [field]: undefined,
      }));
    }
  };

  const handleSubmit = async (event: FormEvent<HTMLFormElement>) => {
    event.preventDefault();

    if (!validateForm()) return;

    setIsLoading(true);

    try {
<<<<<<< HEAD
      await new Promise(resolve => setTimeout(resolve, 1500));
      console.log('Login successful:', { ...formData, rememberMe });

      // Redirect to editor after successful login
      window.location.href = '/editor';
=======
      const res = await signIn('credentials', {
        redirect: false,
        email: formData.email,
        password: formData.password,
      });

      if (res?.ok) {
        window.location.href = '/editor'; // 로그인 성공 시 이동
      } else {
        alert('이메일 또는 비밀번호가 올바르지 않습니다.');
      }
>>>>>>> a3586424
    } catch (error) {
      console.error('로그인 오류:', error);
      alert('로그인 중 오류가 발생했습니다.');
    } finally {
      setIsLoading(false);
    }
  };

  const handleSocialLogin = (provider: string) => {
    console.log(`Login with ${provider}`);
  };

  return (
    <div className="min-h-screen bg-background flex items-center justify-center p-4">
      <div className="w-full max-w-6xl grid lg:grid-cols-2 gap-8 items-center">

        {/* Left Side - Branding & Animation */}
        <div className="hidden lg:flex flex-col items-center justify-center space-y-8 p-8">
          <div className="relative w-80 h-80">
            <div className="absolute inset-0 bg-gradient-to-r from-blue-500/20 via-purple-500/20 to-pink-500/20 rounded-full blur-3xl animate-pulse" />

            <div className="relative flex items-center justify-center w-full h-full">
              <div className="text-center space-y-4">
                <div className="text-6xl font-bold bg-gradient-to-r from-blue-600 via-purple-600 to-pink-600 bg-clip-text text-transparent">
                  FROM
                </div>
                <p className="text-lg text-muted-foreground">
                  마음을 전하는 AI 글쓰기 도우미
                </p>
              </div>

              <OrbitingCircles
                className="size-[50px] border-none bg-transparent"
                duration={15}
                delay={10}
                radius={180}
                path={false}
              >
                <PenTool className="w-6 h-6 text-purple-500" />
              </OrbitingCircles>

              <OrbitingCircles
                className="size-[50px] border-none bg-transparent"
                duration={20}
                delay={0}
                radius={140}
                path={false}
              >
                <Sparkles className="w-6 h-6 text-blue-500" />
              </OrbitingCircles>

            </div>
          </div>

          <div className="text-center space-y-2">
            <h2 className="text-2xl font-semibold text-foreground">
              완벽한 메시지를 작성하세요
            </h2>
            <p className="text-muted-foreground max-w-md">
              프롬의 AI가 감정과 상황을 이해하여 상대방의 마음에 전달되는
              편지, 이메일, 메시지 작성을 도와드립니다.
            </p>
          </div>
        </div>

        {/* Right Side - Login Form */}
        <div className="w-full max-w-md mx-auto space-y-6">
          <div className="text-center space-y-2">
            <BoxReveal boxColor="hsl(var(--primary))" duration={0.3}>
              <h1 className="text-3xl font-bold text-foreground">다시 오신 것을 환영합니다</h1>
            </BoxReveal>
            <BoxReveal boxColor="hsl(var(--primary))" duration={0.3}>
              <p className="text-muted-foreground">
                글쓰기 여정을 계속하려면 로그인하세요
              </p>
            </BoxReveal>
          </div>

          {/* Social Login */}
          <BoxReveal boxColor="hsl(var(--primary))" duration={0.3} width="100%">
            <div className="grid grid-cols-2 gap-4">
              <button
                onClick={() => handleSocialLogin('Google')}
                className="flex items-center justify-center gap-2 h-12 px-4 border border-border rounded-lg bg-background hover:bg-accent transition-colors"
              >
                <Chrome className="w-5 h-5" />
                <span className="text-sm font-medium">Google</span>
              </button>
              <button
                onClick={() => handleSocialLogin('GitHub')}
                className="flex items-center justify-center gap-2 h-12 px-4 border border-border rounded-lg bg-background hover:bg-accent transition-colors"
              >
                <Github className="w-5 h-5" />
                <span className="text-sm font-medium">GitHub</span>
              </button>
            </div>
          </BoxReveal>

          <BoxReveal boxColor="hsl(var(--primary))" duration={0.3} width="100%">
            <div className="relative">
              <div className="absolute inset-0 flex items-center">
                <span className="w-full border-t border-border" />
              </div>
              <div className="relative flex justify-center text-xs uppercase">
                <span className="bg-background px-2 text-muted-foreground">
                  또는 이메일로 계속하기
                </span>
              </div>
            </div>
          </BoxReveal>

          {/* Login Form */}
          <form onSubmit={handleSubmit} className="space-y-4">
            <div className="space-y-2">
              <BoxReveal boxColor="hsl(var(--primary))" duration={0.3}>
                <Label htmlFor="email">이메일 주소</Label>
              </BoxReveal>
              <BoxReveal boxColor="hsl(var(--primary))" duration={0.3} width="100%">
                <div className="relative">
                  <Mail className="absolute left-3 top-1/2 transform -translate-y-1/2 w-5 h-5 text-muted-foreground" />
                  <Input
                    id="email"
                    type="email"
                    placeholder="이메일을 입력하세요"
                    value={formData.email}
                    onChange={handleInputChange('email')}
                    className="pl-10"
                  />
                </div>
                {errors.email && (
                  <p className="text-sm text-red-500 mt-1">{errors.email}</p>
                )}
              </BoxReveal>
            </div>

            <div className="space-y-2">
              <BoxReveal boxColor="hsl(var(--primary))" duration={0.3}>
                <Label htmlFor="password">비밀번호</Label>
              </BoxReveal>
              <BoxReveal boxColor="hsl(var(--primary))" duration={0.3} width="100%">
                <div className="relative">
                  <Lock className="absolute left-3 top-1/2 transform -translate-y-1/2 w-5 h-5 text-muted-foreground" />
                  <Input
                    id="password"
                    type={showPassword ? 'text' : 'password'}
                    placeholder="비밀번호를 입력하세요"
                    value={formData.password}
                    onChange={handleInputChange('password')}
                    className="pl-10 pr-10"
                  />
                  <button
                    type="button"
                    onClick={() => setShowPassword(!showPassword)}
                    className="absolute right-3 top-1/2 transform -translate-y-1/2 text-muted-foreground hover:text-foreground"
                  >
                    {showPassword ? <EyeOff className="w-5 h-5" /> : <Eye className="w-5 h-5" />}
                  </button>
                </div>
                {errors.password && (
                  <p className="text-sm text-red-500 mt-1">{errors.password}</p>
                )}
              </BoxReveal>
            </div>

            <BoxReveal boxColor="hsl(var(--primary))" duration={0.3} width="100%">
              <div className="flex items-center justify-between">
                <div className="flex items-center space-x-2">
                  <input
                    id="remember"
                    type="checkbox"
                    checked={rememberMe}
                    onChange={(e) => setRememberMe(e.target.checked)}
                    className="w-4 h-4 rounded border-border"
                  />
                  <Label htmlFor="remember" className="text-sm">
                    로그인 상태 유지
                  </Label>
                </div>
                <button
                  type="button"
                  className="text-sm text-primary hover:underline"
                >
                  비밀번호를 잊으셨나요?
                </button>
              </div>
            </BoxReveal>

            <BoxReveal boxColor="hsl(var(--primary))" duration={0.3} width="100%">
              <button
                type="submit"
                disabled={isLoading}
                className="group/btn relative w-full h-12 bg-gradient-to-br from-zinc-900 to-zinc-900 dark:from-zinc-100 dark:to-zinc-100 text-white dark:text-black rounded-lg font-medium shadow-lg hover:shadow-xl transition-all duration-200 disabled:opacity-50 disabled:cursor-not-allowed"
              >
                {isLoading ? (
                  <div className="flex items-center justify-center gap-2">
                    <div className="w-4 h-4 border-2 border-white/30 border-t-white rounded-full animate-spin" />
                    로그인 중...
                  </div>
                ) : (
                  '로그인'
                )}
                <BottomGradient />
              </button>
            </BoxReveal>
          </form>

          <BoxReveal boxColor="hsl(var(--primary))" duration={0.3}>
            <p className="text-center text-sm text-muted-foreground">
<<<<<<< HEAD
              계정이 없으신가요?{' '}
              <button className="text-primary hover:underline font-medium">
                무료로 가입하기
              </button>
=======
              Dont have an account?{' '}
              <Link href="/signup" className="text-primary hover:underline font-medium">
                회원가입하기
              </Link>
>>>>>>> a3586424
            </p>
          </BoxReveal>
        </div>
      </div>
    </div>
  );
});

export default AIWritingAssistantLogin;<|MERGE_RESOLUTION|>--- conflicted
+++ resolved
@@ -288,13 +288,6 @@
     setIsLoading(true);
 
     try {
-<<<<<<< HEAD
-      await new Promise(resolve => setTimeout(resolve, 1500));
-      console.log('Login successful:', { ...formData, rememberMe });
-
-      // Redirect to editor after successful login
-      window.location.href = '/editor';
-=======
       const res = await signIn('credentials', {
         redirect: false,
         email: formData.email,
@@ -306,7 +299,6 @@
       } else {
         alert('이메일 또는 비밀번호가 올바르지 않습니다.');
       }
->>>>>>> a3586424
     } catch (error) {
       console.error('로그인 오류:', error);
       alert('로그인 중 오류가 발생했습니다.');
@@ -515,17 +507,10 @@
 
           <BoxReveal boxColor="hsl(var(--primary))" duration={0.3}>
             <p className="text-center text-sm text-muted-foreground">
-<<<<<<< HEAD
-              계정이 없으신가요?{' '}
-              <button className="text-primary hover:underline font-medium">
-                무료로 가입하기
-              </button>
-=======
               Dont have an account?{' '}
               <Link href="/signup" className="text-primary hover:underline font-medium">
                 회원가입하기
               </Link>
->>>>>>> a3586424
             </p>
           </BoxReveal>
         </div>
